# TensorFlow external dependencies that can be loaded in WORKSPACE files.

load("//third_party/gpus:cuda_configure.bzl", "cuda_configure")
load("//third_party/sycl:sycl_configure.bzl", "sycl_configure")
load("//third_party/mkl:build_defs.bzl", "mkl_repository")
load("@io_bazel_rules_closure//closure/private:java_import_external.bzl",
     "java_import_external")
load("@io_bazel_rules_closure//closure:defs.bzl", "filegroup_external")
load("//third_party/py:python_configure.bzl", "python_configure")
load("//third_party/toolchains/cpus/arm:arm_compiler_configure.bzl",
     "arm_compiler_configure")


def _is_windows(repository_ctx):
  """Returns true if the host operating system is windows."""
  return repository_ctx.os.name.lower().find("windows") != -1


def _get_env_var(repository_ctx, name):
  """Find an environment variable."""
  if name in repository_ctx.os.environ:
    return repository_ctx.os.environ[name]
  else:
    return None


# Parse the bazel version string from `native.bazel_version`.
def _parse_bazel_version(bazel_version):
  # Remove commit from version.
  version = bazel_version.split(" ", 1)[0]

  # Split into (release, date) parts and only return the release
  # as a tuple of integers.
  parts = version.split("-", 1)

  # Turn "release" into a tuple of strings
  version_tuple = ()
  for number in parts[0].split("."):
    version_tuple += (str(number),)
  return version_tuple


# Check that a specific bazel version is being used.
def check_version(bazel_version):
  if "bazel_version" not in dir(native):
    fail("\nCurrent Bazel version is lower than 0.2.1, expected at least %s\n" %
         bazel_version)
  elif not native.bazel_version:
    print("\nCurrent Bazel is not a release version, cannot check for " +
          "compatibility.")
    print("Make sure that you are running at least Bazel %s.\n" % bazel_version)
  else:
    current_bazel_version = _parse_bazel_version(native.bazel_version)
    minimum_bazel_version = _parse_bazel_version(bazel_version)
    if minimum_bazel_version > current_bazel_version:
      fail("\nCurrent Bazel version is {}, expected at least {}\n".format(
          native.bazel_version, bazel_version))


def _repos_are_siblings():
  return Label("@foo//bar").workspace_root.startswith("../")


# Temporary workaround to support including TensorFlow as a submodule until this
# use-case is supported in the next Bazel release.
def _temp_workaround_http_archive_impl(repo_ctx):
  repo_ctx.template("BUILD", repo_ctx.attr.build_file, {
      "%prefix%": ".." if _repos_are_siblings() else "external",
      "%ws%": repo_ctx.attr.repository
  }, False)
  repo_ctx.download_and_extract(repo_ctx.attr.urls, "", repo_ctx.attr.sha256,
                                "", repo_ctx.attr.strip_prefix)
  if repo_ctx.attr.patch_file != None:
    _apply_patch(repo_ctx, repo_ctx.attr.patch_file)


temp_workaround_http_archive = repository_rule(
    implementation = _temp_workaround_http_archive_impl,
    attrs = {
        "build_file": attr.label(),
        "repository": attr.string(),
        "patch_file": attr.label(default = None),
        "urls": attr.string_list(default = []),
        "sha256": attr.string(default = ""),
        "strip_prefix": attr.string(default = ""),
    },
)

# Executes specified command with arguments and calls 'fail' if it exited with
# non-zero code
def _execute_and_check_ret_code(repo_ctx, cmd_and_args):
  result = repo_ctx.execute(cmd_and_args, timeout=10)
  if result.return_code != 0:
    fail(("Non-zero return code({1}) when executing '{0}':\n" + "Stdout: {2}\n"
          + "Stderr: {3}").format(" ".join(cmd_and_args), result.return_code,
                                  result.stdout, result.stderr))


# Apply a patch_file to the repository root directory
# Runs 'patch -p1'
def _apply_patch(repo_ctx, patch_file):
  # Don't check patch on Windows, because patch is only available under bash.
  if not _is_windows(repo_ctx) and not repo_ctx.which("patch"):
    fail("patch command is not found, please install it")

  cmd = [
      "patch", "-p1", "-d", repo_ctx.path("."), "-i", repo_ctx.path(patch_file)
  ]
  if _is_windows(repo_ctx):
    bazel_sh = _get_env_var(repo_ctx, "BAZEL_SH")
    if not bazel_sh:
      fail("BAZEL_SH environment variable is not set")
    cmd = [bazel_sh, "-c", " ".join(cmd)]
  _execute_and_check_ret_code(repo_ctx, cmd)


# Download the repository and apply a patch to its root
def _patched_http_archive_impl(repo_ctx):
  repo_ctx.download_and_extract(
      repo_ctx.attr.urls,
      sha256=repo_ctx.attr.sha256,
      stripPrefix=repo_ctx.attr.strip_prefix)
  _apply_patch(repo_ctx, repo_ctx.attr.patch_file)


patched_http_archive = repository_rule(
    implementation = _patched_http_archive_impl,
    attrs = {
        "patch_file": attr.label(),
        "build_file": attr.label(),
        "repository": attr.string(),
        "urls": attr.string_list(default = []),
        "sha256": attr.string(default = ""),
        "strip_prefix": attr.string(default = ""),
    },
)


# If TensorFlow is linked as a submodule.
# path_prefix is no longer used.
# tf_repo_name is thought to be under consideration.
def tf_workspace(path_prefix="", tf_repo_name=""):
  # We must check the bazel version before trying to parse any other BUILD
  # files, in case the parsing of those build files depends on the bazel
  # version we require here.
  check_version("0.5.4")
  cuda_configure(name="local_config_cuda")
  sycl_configure(name="local_config_sycl")
  python_configure(name="local_config_python")

  # Point //external/local_config_arm_compiler to //external/arm_compiler
  arm_compiler_configure(
      name="local_config_arm_compiler",
      remote_config_repo="../arm_compiler",
      build_file = str(Label("//third_party/toolchains/cpus/arm:BUILD")))

  mkl_repository(
      name = "mkl",
      urls = [
          "http://mirror.bazel.build/github.com/01org/mkl-dnn/releases/download/v0.9/mklml_lnx_2018.0.20170720.tgz",
          # "https://github.com/01org/mkl-dnn/releases/download/v0.9/mklml_lnx_2018.0.20170720.tgz",
      ],
      sha256 = "57ba56c4c243f403ff78f417ff854ef50b9eddf4a610a917b7c95e7fa8553a4b",
      strip_prefix = "mklml_lnx_2018.0.20170720",
      build_file = str(Label("//third_party/mkl:mkl.BUILD")),
      repository = tf_repo_name,
  )

  if path_prefix:
    print("path_prefix was specified to tf_workspace but is no longer used " +
          "and will be removed in the future.")

  native.new_http_archive(
      name = "mkl_dnn",
      urls = [
          "https://github.com/01org/mkl-dnn/archive/b01e3a55a07be62172e713bcd2644c5176360212.tar.gz",
          "http://mirror.bazel.build/github.com/01org/mkl-dnn/archive/b01e3a55a07be62172e713bcd2644c5176360212.tar.gz",
      ],
      sha256 = "0d529ad4c49dc799e6df07c2b88b115d0668735da15fb3b3862d28d33fa68165",
      strip_prefix = "mkl-dnn-b01e3a55a07be62172e713bcd2644c5176360212",
      build_file = str(Label("//third_party/mkl_dnn:mkldnn.BUILD")),
  )
  
  native.new_http_archive(
      name = "eigen_archive",
      urls = [
          "https://bitbucket.org/eigen/eigen/get/429aa5254200.tar.gz",
          "http://mirror.bazel.build/bitbucket.org/eigen/eigen/get/429aa5254200.tar.gz",
      ],
      sha256 = "61d8b6fc4279dd1dda986fb1677d15e3d641c07a3ea5abe255790b1f0c0c14e9",
      strip_prefix = "eigen-eigen-429aa5254200",
      build_file = str(Label("//third_party:eigen.BUILD")),
  )

  native.new_http_archive(
      name = "arm_compiler",
      build_file = str(Label("//:arm_compiler.BUILD")),
      sha256 = "970285762565c7890c6c087d262b0a18286e7d0384f13a37786d8521773bc969",
      strip_prefix = "tools-0e906ebc527eab1cdbf7adabff5b474da9562e9f/arm-bcm2708/arm-rpi-4.9.3-linux-gnueabihf",
      urls = [
          "http://mirror.bazel.build/github.com/raspberrypi/tools/archive/0e906ebc527eab1cdbf7adabff5b474da9562e9f.tar.gz",
          # "https://github.com/raspberrypi/tools/archive/0e906ebc527eab1cdbf7adabff5b474da9562e9f.tar.gz",
      ],
  )

  native.new_http_archive(
      name = "libxsmm_archive",
      urls = [
          "http://mirror.bazel.build/github.com/hfp/libxsmm/archive/1.8.1.tar.gz",
          # "https://github.com/hfp/libxsmm/archive/1.8.1.tar.gz",
      ],
      sha256 = "2ade869c3f42f23b5263c7d594aa3c7e5e61ac6a3afcaf5d6e42899d2a7986ce",
      strip_prefix = "libxsmm-1.8.1",
      build_file = str(Label("//third_party:libxsmm.BUILD")),
  )

  native.bind(
      name = "xsmm_avx",
      actual = "@libxsmm_archive//third_party:xsmm_avx",
  )

  native.new_http_archive(
      name = "ortools_archive",
      urls = [
          "http://mirror.bazel.build/github.com/google/or-tools/archive/253f7955c6a1fd805408fba2e42ac6d45b312d15.tar.gz",
          # "https://github.com/google/or-tools/archive/253f7955c6a1fd805408fba2e42ac6d45b312d15.tar.gz",
      ],
      sha256 = "932075525642b04ac6f1b50589f1df5cd72ec2f448b721fd32234cf183f0e755",
      strip_prefix = "or-tools-253f7955c6a1fd805408fba2e42ac6d45b312d15/src",
      build_file = str(Label("//third_party:ortools.BUILD")),
  )

  native.http_archive(
      name = "com_googlesource_code_re2",
      urls = [
          "http://mirror.bazel.build/github.com/google/re2/archive/b94b7cd42e9f02673cd748c1ac1d16db4052514c.tar.gz",
          # "https://github.com/google/re2/archive/b94b7cd42e9f02673cd748c1ac1d16db4052514c.tar.gz",
      ],
      sha256 = "bd63550101e056427c9e7ff12a408c1c8b74e9803f393ca916b2926fc2c4906f",
      strip_prefix = "re2-b94b7cd42e9f02673cd748c1ac1d16db4052514c",
  )

  native.http_archive(
      name = "gemmlowp",
      urls = [
          "http://mirror.bazel.build/github.com/google/gemmlowp/archive/010bb3e71a26ca1d0884a167081d092b43563996.zip"
          # "https://github.com/google/gemmlowp/archive/010bb3e71a26ca1d0884a167081d092b43563996.zip",
      ],
      sha256 = "dd2557072bde12141419cb8320a9c25e6ec41a8ae53c2ac78c076a347bb46d9d",
      strip_prefix = "gemmlowp-010bb3e71a26ca1d0884a167081d092b43563996",
  )

  native.new_http_archive(
      name = "farmhash_archive",
      urls = [
          "http://mirror.bazel.build/github.com/google/farmhash/archive/816a4ae622e964763ca0862d9dbd19324a1eaf45.tar.gz",
          # "https://github.com/google/farmhash/archive/816a4ae622e964763ca0862d9dbd19324a1eaf45.tar.gz",
      ],
      sha256 = "6560547c63e4af82b0f202cb710ceabb3f21347a4b996db565a411da5b17aba0",
      strip_prefix = "farmhash-816a4ae622e964763ca0862d9dbd19324a1eaf45",
      build_file = str(Label("//third_party:farmhash.BUILD")),
  )

  native.bind(
      name = "farmhash",
      actual = "@farmhash//:farmhash",
  )

  native.new_http_archive(
      name = "highwayhash",
      urls = [
          "http://mirror.bazel.build/github.com/google/highwayhash/archive/dfcb97ca4fe9277bf9dc1802dd979b071896453b.tar.gz",
          # "https://github.com/google/highwayhash/archive/dfcb97ca4fe9277bf9dc1802dd979b071896453b.tar.gz",
      ],
      sha256 = "0f30a15b1566d93f146c8d149878a06e91d9bb7ec2cfd76906df62a82be4aac9",
      strip_prefix = "highwayhash-dfcb97ca4fe9277bf9dc1802dd979b071896453b",
      build_file = str(Label("//third_party:highwayhash.BUILD")),
  )

  native.new_http_archive(
      name = "nasm",
      urls = [
          "http://mirror.bazel.build/www.nasm.us/pub/nasm/releasebuilds/2.12.02/nasm-2.12.02.tar.bz2",
          "http://pkgs.fedoraproject.org/repo/pkgs/nasm/nasm-2.12.02.tar.bz2/d15843c3fb7db39af80571ee27ec6fad/nasm-2.12.02.tar.bz2",
      ],
      sha256 = "00b0891c678c065446ca59bcee64719d0096d54d6886e6e472aeee2e170ae324",
      strip_prefix = "nasm-2.12.02",
      build_file = str(Label("//third_party:nasm.BUILD")),
  )

  temp_workaround_http_archive(
      name = "jpeg",
      urls = [
          "http://mirror.bazel.build/github.com/libjpeg-turbo/libjpeg-turbo/archive/1.5.1.tar.gz",
          # "https://github.com/libjpeg-turbo/libjpeg-turbo/archive/1.5.1.tar.gz",
      ],
      sha256 = "c15a9607892113946379ccea3ca8b85018301b200754f209453ab21674268e77",
      strip_prefix = "libjpeg-turbo-1.5.1",
      build_file = str(Label("//third_party/jpeg:jpeg.BUILD")),
      repository = tf_repo_name,
  )

  native.new_http_archive(
      name = "png_archive",
      urls = [
          "http://mirror.bazel.build/github.com/glennrp/libpng/archive/v1.2.53.tar.gz",
          # "https://github.com/glennrp/libpng/archive/v1.2.53.tar.gz",
      ],
      sha256 = "716c59c7dfc808a4c368f8ada526932be72b2fcea11dd85dc9d88b1df1dfe9c2",
      strip_prefix = "libpng-1.2.53",
      build_file = str(Label("//third_party:png.BUILD")),
  )

  native.new_http_archive(
      name = "sqlite_archive",
      urls = ["http://www.sqlite.org/2017/sqlite-amalgamation-3200000.zip"],
      sha256 = "208780b3616f9de0aeb50822b7a8f5482f6515193859e91ed61637be6ad74fd4",
      strip_prefix = "sqlite-amalgamation-3200000",
      build_file = str(Label("//third_party:sqlite.BUILD"))
  )

  native.new_http_archive(
      name = "gif_archive",
      urls = [
          "http://mirror.bazel.build/ufpr.dl.sourceforge.net/project/giflib/giflib-5.1.4.tar.gz",
          "http://pilotfiber.dl.sourceforge.net/project/giflib/giflib-5.1.4.tar.gz",
      ],
      sha256 = "34a7377ba834397db019e8eb122e551a49c98f49df75ec3fcc92b9a794a4f6d1",
      strip_prefix = "giflib-5.1.4",
      build_file = str(Label("//third_party:gif.BUILD")),
  )

  native.new_http_archive(
      name = "six_archive",
      urls = [
          "http://mirror.bazel.build/pypi.python.org/packages/source/s/six/six-1.10.0.tar.gz",
          "https://pypi.python.org/packages/source/s/six/six-1.10.0.tar.gz",
      ],
      sha256 = "105f8d68616f8248e24bf0e9372ef04d3cc10104f1980f54d57b2ce73a5ad56a",
      strip_prefix = "six-1.10.0",
      build_file = str(Label("//third_party:six.BUILD")),
  )

  native.new_http_archive(
      name = "org_python_pypi_backports_weakref",
      urls = [
          "http://mirror.bazel.build/pypi.python.org/packages/bc/cc/3cdb0a02e7e96f6c70bd971bc8a90b8463fda83e264fa9c5c1c98ceabd81/backports.weakref-1.0rc1.tar.gz",
          "https://pypi.python.org/packages/bc/cc/3cdb0a02e7e96f6c70bd971bc8a90b8463fda83e264fa9c5c1c98ceabd81/backports.weakref-1.0rc1.tar.gz",
      ],
      sha256 = "8813bf712a66b3d8b85dc289e1104ed220f1878cf981e2fe756dfaabe9a82892",
      strip_prefix = "backports.weakref-1.0rc1/src",
      build_file = str(Label("//third_party:backports_weakref.BUILD")),
  )

  native.new_http_archive(
      name = "com_github_andreif_codegen",
      urls = [
          "http://mirror.bazel.build/github.com/andreif/codegen/archive/1.0.tar.gz",
          # "https://github.com/andreif/codegen/archive/1.0.tar.gz",
      ],
      sha256 = "2dadd04a2802de27e0fe5a19b76538f6da9d39ff244036afa00c1bba754de5ee",
      strip_prefix = "codegen-1.0",
      build_file = str(Label("//third_party:codegen.BUILD")),
  )

  filegroup_external(
      name = "org_python_license",
      licenses = ["notice"],  # Python 2.0
      sha256_urls = {
          "b5556e921715ddb9242c076cae3963f483aa47266c5e37ea4c187f77cc79501c": [
              "http://mirror.bazel.build/docs.python.org/2.7/_sources/license.txt",
              "https://docs.python.org/2.7/_sources/license.txt",
          ],
      },
  )

  native.bind(
      name = "six",
      actual = "@six_archive//:six",
  )

  # TODO(gunan): Add github mirror back if/when sha256sum issues are resolved.
  #   See https://github.com/libgit2/libgit2/issues/4343 for contetxt.
  patched_http_archive(
      name = "protobuf_archive",
      urls = [
          "http://mirror.bazel.build/github.com/google/protobuf/archive/b04e5cba356212e4e8c66c61bbe0c3a20537c5b9.tar.gz",
      ],
      sha256 = "e178a25c52efcb6b05988bdbeace4c0d3f2d2fe5b46696d1d9898875c3803d6a",
      strip_prefix = "protobuf-b04e5cba356212e4e8c66c61bbe0c3a20537c5b9",
      # TODO: remove patching when tensorflow stops linking same protos into
      #       multiple shared libraries loaded in runtime by python.
      #       This patch fixes a runtime crash when tensorflow is compiled
      #       with clang -O2 on Linux (see https://github.com/tensorflow/tensorflow/issues/8394)
      patch_file = str(Label("//third_party/protobuf:add_noinlines.patch")),
  )

  native.bind(
      name = "protobuf",
      actual = "@protobuf_archive//:protobuf",
  )

  # We need to import the protobuf library under the names com_google_protobuf
  # and com_google_protobuf_cc to enable proto_library support in bazel.
  # Unfortunately there is no way to alias http_archives at the moment.
  # TODO(gunan): Add github mirror back if/when sha256sum issues are resolved.
  native.http_archive(
      name = "com_google_protobuf",
      urls = [
          "http://mirror.bazel.build/github.com/google/protobuf/archive/0b059a3d8a8f8aa40dde7bea55edca4ec5dfea66.tar.gz",
      ],
      sha256 = "6d43b9d223ce09e5d4ce8b0060cb8a7513577a35a64c7e3dad10f0703bf3ad93",
      strip_prefix = "protobuf-0b059a3d8a8f8aa40dde7bea55edca4ec5dfea66",
  )

  # TODO(gunan): Add github mirror back if/when sha256sum issues are resolved.
  native.http_archive(
      name = "com_google_protobuf_cc",
      urls = [
          "http://mirror.bazel.build/github.com/google/protobuf/archive/0b059a3d8a8f8aa40dde7bea55edca4ec5dfea66.tar.gz",
      ],
      sha256 = "6d43b9d223ce09e5d4ce8b0060cb8a7513577a35a64c7e3dad10f0703bf3ad93",
      strip_prefix = "protobuf-0b059a3d8a8f8aa40dde7bea55edca4ec5dfea66",
  )

  native.http_archive(
      name = "nsync",
      urls = [
          "http://mirror.bazel.build/github.com/google/nsync/archive/ad722c76c6e6653f66be2e1f69521b7f7517da55.tar.gz",
          # "https://github.com/google/nsync/archive/ad722c76c6e6653f66be2e1f69521b7f7517da55.tar.gz",
      ],
      sha256 = "7dd8ca49319f77e8226cd020a9210a525f88ac26e7041c59c95418223a1cdf55",
      strip_prefix = "nsync-ad722c76c6e6653f66be2e1f69521b7f7517da55",
  )

  native.http_archive(
      name = "com_google_googletest",
      urls = [
          "http://mirror.bazel.build/github.com/google/googletest/archive/9816b96a6ddc0430671693df90192bbee57108b6.zip",
          # "https://github.com/google/googletest/archive/9816b96a6ddc0430671693df90192bbee57108b6.zip",
      ],
      sha256 = "9cbca84c4256bed17df2c8f4d00c912c19d247c11c9ba6647cd6dd5b5c996b8d",
      strip_prefix = "googletest-9816b96a6ddc0430671693df90192bbee57108b6",
  )

  native.http_archive(
      name = "com_github_gflags_gflags",
      urls = [
          "http://mirror.bazel.build/github.com/gflags/gflags/archive/f8a0efe03aa69b3336d8e228b37d4ccb17324b88.tar.gz",
          # "https://github.com/gflags/gflags/archive/f8a0efe03aa69b3336d8e228b37d4ccb17324b88.tar.gz",
      ],
      sha256 = "4d222fab8f1ede4709cdff417d15a1336f862d7334a81abf76d09c15ecf9acd1",
      strip_prefix = "gflags-f8a0efe03aa69b3336d8e228b37d4ccb17324b88",
  )

  native.bind(
      name = "python_headers",
      actual = str(Label("//util/python:python_headers")),
  )

  native.new_http_archive(
      name = "pcre",
      sha256 = "ccdf7e788769838f8285b3ee672ed573358202305ee361cfec7a4a4fb005bbc7",
      urls = [
          "http://mirror.bazel.build/ftp.exim.org/pub/pcre/pcre-8.39.tar.gz",
          "http://ftp.exim.org/pub/pcre/pcre-8.39.tar.gz",
      ],
      strip_prefix = "pcre-8.39",
      build_file = str(Label("//third_party:pcre.BUILD")),
  )

  native.new_http_archive(
      name = "swig",
      sha256 = "58a475dbbd4a4d7075e5fe86d4e54c9edde39847cdb96a3053d87cb64a23a453",
      urls = [
          "http://mirror.bazel.build/ufpr.dl.sourceforge.net/project/swig/swig/swig-3.0.8/swig-3.0.8.tar.gz",
          "http://ufpr.dl.sourceforge.net/project/swig/swig/swig-3.0.8/swig-3.0.8.tar.gz",
          "http://pilotfiber.dl.sourceforge.net/project/swig/swig/swig-3.0.8/swig-3.0.8.tar.gz",
      ],
      strip_prefix = "swig-3.0.8",
      build_file = str(Label("//third_party:swig.BUILD")),
  )

  temp_workaround_http_archive(
      name = "curl",
      sha256 = "ff3e80c1ca6a068428726cd7dd19037a47cc538ce58ef61c59587191039b2ca6",
      urls = [
          "http://mirror.bazel.build/curl.haxx.se/download/curl-7.49.1.tar.gz",
          "https://curl.haxx.se/download/curl-7.49.1.tar.gz",
      ],
      strip_prefix = "curl-7.49.1",
      build_file = str(Label("//third_party:curl.BUILD")),
      repository = tf_repo_name
  )

  # grpc expects //external:protobuf_clib and //external:protobuf_compiler
  # to point to the protobuf's compiler library.
  native.bind(
      name = "protobuf_clib",
      actual = "@protobuf_archive//:protoc_lib",
  )

  native.bind(
      name = "libssl",
      actual = "@boringssl//:ssl",
  )

  # gRPC has includes directly from their third_party path for nanopb, so we
  # must depend on their version of it.
  native.bind(
      name = "nanopb",
      actual = "@grpc//third_party/nanopb:nanopb",
  )

  patched_http_archive(
      name = "grpc",
      urls = [
          "http://mirror.bazel.build/github.com/grpc/grpc/archive/781fd6f6ea03645a520cd5c675da67ab61f87e4b.tar.gz",
          # "https://github.com/grpc/grpc/archive/781fd6f6ea03645a520cd5c675da67ab61f87e4b.tar.gz",
      ],
      sha256 = "2004635e6a078acfac8ffa71738397796be4f8fb72f572cc44ecee5d99511d9f",
      strip_prefix = "grpc-781fd6f6ea03645a520cd5c675da67ab61f87e4b",
      patch_file = str(Label("//third_party/grpc:grpc.patch")),
  )

  # protobuf expects //external:grpc_cpp_plugin to point to grpc's
  # C++ plugin code generator.
  native.bind(
      name = "grpc_cpp_plugin",
      actual = "@grpc//:grpc_cpp_plugin",
  )

  native.bind(
      name = "grpc_lib",
      actual = "@grpc//:grpc++_unsecure",
  )

  native.new_http_archive(
      name = "linenoise",
      sha256 = "7f51f45887a3d31b4ce4fa5965210a5e64637ceac12720cfce7954d6a2e812f7",
      urls = [
          "http://mirror.bazel.build/github.com/antirez/linenoise/archive/c894b9e59f02203dbe4e2be657572cf88c4230c3.tar.gz",
          # "https://github.com/antirez/linenoise/archive/c894b9e59f02203dbe4e2be657572cf88c4230c3.tar.gz",
      ],
      strip_prefix = "linenoise-c894b9e59f02203dbe4e2be657572cf88c4230c3",
      build_file = str(Label("//third_party:linenoise.BUILD")),
  )

  # TODO(phawkins): currently, this rule uses an unofficial LLVM mirror.
  # Switch to an official source of snapshots if/when possible.
  temp_workaround_http_archive(
      name = "llvm",
      urls = [
          "http://mirror.bazel.build/github.com/llvm-mirror/llvm/archive/bb3c660e87f59abb665570a31b01ab125ec4c10e.tar.gz",
          "https://github.com/llvm-mirror/llvm/archive/bb3c660e87f59abb665570a31b01ab125ec4c10e.tar.gz",
      ],
      sha256 = "caab6d7978e6771cb4e9b5b89607c5370de8aa642913c6c14e892468194c94e4",
      strip_prefix = "llvm-bb3c660e87f59abb665570a31b01ab125ec4c10e",
      build_file = str(Label("//third_party/llvm:llvm.BUILD")),
      repository = tf_repo_name,
  )

  native.new_http_archive(
      name = "lmdb",
      urls = [
          "http://mirror.bazel.build/github.com/LMDB/lmdb/archive/LMDB_0.9.19.tar.gz",
          # "https://github.com/LMDB/lmdb/archive/LMDB_0.9.19.tar.gz",
      ],
      sha256 = "108532fb94c6f227558d45be3f3347b52539f0f58290a7bb31ec06c462d05326",
      strip_prefix = "lmdb-LMDB_0.9.19/libraries/liblmdb",
      build_file = str(Label("//third_party:lmdb.BUILD")),
  )

  native.new_http_archive(
      name = "jsoncpp_git",
      urls = [
          "http://mirror.bazel.build/github.com/open-source-parsers/jsoncpp/archive/11086dd6a7eba04289944367ca82cea71299ed70.tar.gz",
          # "https://github.com/open-source-parsers/jsoncpp/archive/11086dd6a7eba04289944367ca82cea71299ed70.tar.gz",
      ],
      sha256 = "07d34db40593d257324ec5fb9debc4dc33f29f8fb44e33a2eeb35503e61d0fe2",
      strip_prefix = "jsoncpp-11086dd6a7eba04289944367ca82cea71299ed70",
      build_file = str(Label("//third_party:jsoncpp.BUILD")),
  )

  native.bind(
      name = "jsoncpp",
      actual = "@jsoncpp_git//:jsoncpp",
  )

  patched_http_archive(
      name = "boringssl",
      urls = [
          "http://mirror.bazel.build/github.com/google/boringssl/archive/e3860009a091cd1bd2bc189cdbc3c6d095abde84.tar.gz",
          # "https://github.com/google/boringssl/archive/e3860009a091cd1bd2bc189cdbc3c6d095abde84.tar.gz",  # 2017-07-07
      ],
      sha256 = "02f5950f93c4fd3691771c07c9d04cf2999ab01383ff99da345249e93b0fcfb2",
      strip_prefix = "boringssl-e3860009a091cd1bd2bc189cdbc3c6d095abde84",
      # Add patch to boringssl code to support s390x
      patch_file = str(Label("//third_party/boringssl:add_boringssl_s390x.patch")),
  )

  native.new_http_archive(
      name = "zlib_archive",
      urls = [
          "http://mirror.bazel.build/zlib.net/zlib-1.2.8.tar.gz",
          "http://zlib.net/fossils/zlib-1.2.8.tar.gz",
      ],
      sha256 = "36658cb768a54c1d4dec43c3116c27ed893e88b02ecfcb44f2166f9c0b7f2a0d",
      strip_prefix = "zlib-1.2.8",
      build_file = str(Label("//third_party:zlib.BUILD")),
  )

  native.bind(
      name = "zlib",
      actual = "@zlib_archive//:zlib",
  )

  native.new_http_archive(
      name = "fft2d",
      urls = [
          "http://mirror.bazel.build/www.kurims.kyoto-u.ac.jp/~ooura/fft.tgz",
          "http://www.kurims.kyoto-u.ac.jp/~ooura/fft.tgz",
      ],
      sha256 = "52bb637c70b971958ec79c9c8752b1df5ff0218a4db4510e60826e0cb79b5296",
      build_file = str(Label("//third_party/fft2d:fft2d.BUILD")),
  )

  temp_workaround_http_archive(
      name = "snappy",
      urls = [
          "http://mirror.bazel.build/github.com/google/snappy/archive/1.1.4.tar.gz",
          # "https://github.com/google/snappy/archive/1.1.4.tar.gz",
      ],
      sha256 = "2f7504c73d85bac842e893340333be8cb8561710642fc9562fccdd9d2c3fcc94",
      strip_prefix = "snappy-1.1.4",
      build_file = str(Label("//third_party:snappy.BUILD")),
      repository = tf_repo_name,
  )

  temp_workaround_http_archive(
      name = "nccl_archive",
      urls = [
          "http://mirror.bazel.build/github.com/nvidia/nccl/archive/03d856977ecbaac87e598c0c4bafca96761b9ac7.tar.gz",
          # "https://github.com/nvidia/nccl/archive/03d856977ecbaac87e598c0c4bafca96761b9ac7.tar.gz",
      ],
      sha256 = "2ca86fb6179ecbff789cc67c836139c1bbc0324ed8c04643405a30bf26325176",
      strip_prefix = "nccl-03d856977ecbaac87e598c0c4bafca96761b9ac7",
      build_file = str(Label("//third_party:nccl.BUILD")),
      repository = tf_repo_name,
  )

  temp_workaround_http_archive(
      name = "aws",
      urls = [
          "http://bazel-mirror.storage.googleapis.com/github.com/aws/aws-sdk-cpp/archive/1.0.90.tar.gz",
          # "https://github.com/aws/aws-sdk-cpp/archive/1.0.90.tar.gz",
      ],
      sha256 = "f599b57aec4f03ad696044dd430b2d201864113937353adc346f53ad47991319",
      strip_prefix = "aws-sdk-cpp-1.0.90",
      build_file = str(Label("//third_party:aws.BUILD")),
  )

  java_import_external(
      name = "junit",
      jar_sha256 = "59721f0805e223d84b90677887d9ff567dc534d7c502ca903c0c2b17f05c116a",
      jar_urls = [
          "http://mirror.bazel.build/repo1.maven.org/maven2/junit/junit/4.12/junit-4.12.jar",
          "http://repo1.maven.org/maven2/junit/junit/4.12/junit-4.12.jar",
          "http://maven.ibiblio.org/maven2/junit/junit/4.12/junit-4.12.jar",
      ],
      licenses = ["reciprocal"],  # Common Public License Version 1.0
      testonly_ = True,
      deps = ["@org_hamcrest_core"],
  )

  java_import_external(
      name = "org_hamcrest_core",
      jar_sha256 = "66fdef91e9739348df7a096aa384a5685f4e875584cce89386a7a47251c4d8e9",
      jar_urls = [
          "http://mirror.bazel.build/repo1.maven.org/maven2/org/hamcrest/hamcrest-core/1.3/hamcrest-core-1.3.jar",
          "http://repo1.maven.org/maven2/org/hamcrest/hamcrest-core/1.3/hamcrest-core-1.3.jar",
          "http://maven.ibiblio.org/maven2/org/hamcrest/hamcrest-core/1.3/hamcrest-core-1.3.jar",
      ],
      licenses = ["notice"],  # New BSD License
      testonly_ = True,
  )

  temp_workaround_http_archive(
      name = "jemalloc",
      urls = [
          "http://mirror.bazel.build/github.com/jemalloc/jemalloc/archive/4.4.0.tar.gz",
          # "https://github.com/jemalloc/jemalloc/archive/4.4.0.tar.gz",
      ],
      sha256 = "3c8f25c02e806c3ce0ab5fb7da1817f89fc9732709024e2a81b6b82f7cc792a8",
      strip_prefix = "jemalloc-4.4.0",
      build_file = str(Label("//third_party:jemalloc.BUILD")),
      repository = tf_repo_name,
  )

  native.new_http_archive(
      name = "com_google_pprof",
      urls = [
          "http://mirror.bazel.build/github.com/google/pprof/archive/c0fb62ec88c411cc91194465e54db2632845b650.tar.gz",
          # "https://github.com/google/pprof/archive/c0fb62ec88c411cc91194465e54db2632845b650.tar.gz",
      ],
      sha256 = "e0928ca4aa10ea1e0551e2d7ce4d1d7ea2d84b2abbdef082b0da84268791d0c4",
      strip_prefix = "pprof-c0fb62ec88c411cc91194465e54db2632845b650",
      build_file = str(Label("//third_party:pprof.BUILD")),
  )

  native.new_http_archive(
      name = "cub_archive",
      urls = [
<<<<<<< HEAD
          "http://mirror.bazel.build/github.com/NVlabs/cub/archive/1.6.4.zip",
=======
          "http://mirror.bazel.build/github.com/NVlabs/cub/archive/1.7.3.zip",
          # "https://github.com/NVlabs/cub/archive/1.7.3.zip",
>>>>>>> d752244f
      ],
      sha256 = "b7ead9e291d34ffa8074243541c1380d63be63f88de23de8ee548db573b72ebe",
      strip_prefix = "cub-1.7.3",
      build_file = str(Label("//third_party:cub.BUILD")),
  )

  native.bind(
      name = "cub",
      actual = "@cub_archive//:cub",
  )

  native.new_http_archive(
      name = "cython",
      sha256 = "6dcd30b5ceb887b2b965ee7ceb82ea3acb5f0642fe2206c7636b45acea4798e5",
      urls = [
          "http://mirror.bazel.build/github.com/cython/cython/archive/3732784c45cfb040a5b0936951d196f83a12ea17.tar.gz",
          "https://github.com/cython/cython/archive/3732784c45cfb040a5b0936951d196f83a12ea17.tar.gz",
      ],
      strip_prefix = "cython-3732784c45cfb040a5b0936951d196f83a12ea17",
      build_file = str(Label("//third_party:cython.BUILD")),
  )

  native.http_archive(
      name = "bazel_toolchains",
      urls = [
          "http://mirror.bazel.build/github.com/bazelbuild/bazel-toolchains/archive/b2b4b38433bf2d1159360855ea4004378308711b.tar.gz",
          # "https://github.com/bazelbuild/bazel-toolchains/archive/b2b4b38433bf2d1159360855ea4004378308711b.tar.gz",
      ],
      sha256 = "46187270ca04ff8109980f45c3438fabfe48695e163789096eb82ee097ffe685",
      strip_prefix = "bazel-toolchains-b2b4b38433bf2d1159360855ea4004378308711b",
  )<|MERGE_RESOLUTION|>--- conflicted
+++ resolved
@@ -711,12 +711,8 @@
   native.new_http_archive(
       name = "cub_archive",
       urls = [
-<<<<<<< HEAD
-          "http://mirror.bazel.build/github.com/NVlabs/cub/archive/1.6.4.zip",
-=======
           "http://mirror.bazel.build/github.com/NVlabs/cub/archive/1.7.3.zip",
           # "https://github.com/NVlabs/cub/archive/1.7.3.zip",
->>>>>>> d752244f
       ],
       sha256 = "b7ead9e291d34ffa8074243541c1380d63be63f88de23de8ee548db573b72ebe",
       strip_prefix = "cub-1.7.3",
