# Copyright 2017 The TensorFlow Authors. All Rights Reserved.
#
# Licensed under the Apache License, Version 2.0 (the "License");
# you may not use this file except in compliance with the License.
# You may obtain a copy of the License at
#
#     http://www.apache.org/licenses/LICENSE-2.0
#
# Unless required by applicable law or agreed to in writing, software
# distributed under the License is distributed on an "AS IS" BASIS,
# WITHOUT WARRANTIES OR CONDITIONS OF ANY KIND, either express or implied.
# See the License for the specific language governing permissions and
# limitations under the License.
# ==============================================================================
"""Implements text_summary in TensorFlow, with TensorBoard support.

The text_summary is basically a wrapper around the generic tensor_summary,
and it uses a TextSummaryPluginAsset class to record which tensor_summaries
are readable by the TensorBoard text plugin.
"""

from __future__ import absolute_import
from __future__ import division
from __future__ import print_function

import json

from tensorflow.core.framework import summary_pb2
from tensorflow.python.framework import dtypes
from tensorflow.python.ops.summary_ops import tensor_summary
from tensorflow.python.summary import plugin_asset

PLUGIN_NAME = "text"


def text_summary(name, tensor, collections=None):
  """Summarizes textual data.

  Text data summarized via this plugin will be visible in the Text Dashboard
  in TensorBoard. The standard TensorBoard Text Dashboard will render markdown
  in the strings, and will automatically organize 1d and 2d tensors into tables.
  If a tensor with more than 2 dimensions is provided, a 2d subarray will be
  displayed along with a warning message. (Note that this behavior is not
  intrinsic to the text summary api, but rather to the default TensorBoard text
  plugin.)

  Args:
    name: A name for the generated node. Will also serve as a series name in
      TensorBoard.
    tensor: a string-type Tensor to summarize.
    collections: Optional list of ops.GraphKeys.  The collections to add the
      summary to.  Defaults to [_ops.GraphKeys.SUMMARIES]

  Returns:
    A TensorSummary op that is configured so that TensorBoard will recognize
    that it contains textual data. The TensorSummary is a scalar `Tensor` of
    type `string` which contains `Summary` protobufs.

  Raises:
    ValueError: If tensor has the wrong type.
  """
  if tensor.dtype != dtypes.string:
    raise ValueError("Expected tensor %s to have dtype string, got %s" %
                     (tensor.name, tensor.dtype))

<<<<<<< HEAD
  summary_metadata = summary_pb2.SummaryMetadata()
  text_plugin_data = _TextPluginData()
  data_dict = text_plugin_data._asdict()  # pylint: disable=protected-access
  summary_metadata.plugin_data.plugin_name = PLUGIN_NAME
  summary_metadata.plugin_data.content = json.dumps(data_dict)
=======
  summary_metadata = summary_pb2.SummaryMetadata(
      plugin_data=summary_pb2.SummaryMetadata.PluginData(
          plugin_name=PLUGIN_NAME))
>>>>>>> d752244f
  t_summary = tensor_summary(
      name=name,
      tensor=tensor,
      summary_metadata=summary_metadata,
      collections=collections)
  return t_summary


class TextSummaryPluginAsset(plugin_asset.PluginAsset):
  """Provides a registry of text summaries for the TensorBoard text plugin."""
  plugin_name = "tensorboard_text"

  def __init__(self):
    self._tensor_names = []

  def register_tensor(self, name):
    """Register a new Tensor Summary name as containing textual data."""
    self._tensor_names.append(name)

  def assets(self):
    """Store the tensors registry in a file called tensors.json."""
    return {"tensors.json": json.dumps(self._tensor_names)}<|MERGE_RESOLUTION|>--- conflicted
+++ resolved
@@ -63,17 +63,9 @@
     raise ValueError("Expected tensor %s to have dtype string, got %s" %
                      (tensor.name, tensor.dtype))
 
-<<<<<<< HEAD
-  summary_metadata = summary_pb2.SummaryMetadata()
-  text_plugin_data = _TextPluginData()
-  data_dict = text_plugin_data._asdict()  # pylint: disable=protected-access
-  summary_metadata.plugin_data.plugin_name = PLUGIN_NAME
-  summary_metadata.plugin_data.content = json.dumps(data_dict)
-=======
   summary_metadata = summary_pb2.SummaryMetadata(
       plugin_data=summary_pb2.SummaryMetadata.PluginData(
           plugin_name=PLUGIN_NAME))
->>>>>>> d752244f
   t_summary = tensor_summary(
       name=name,
       tensor=tensor,
