# Copyright 2015 The TensorFlow Authors. All Rights Reserved.
#
# Licensed under the Apache License, Version 2.0 (the "License");
# you may not use this file except in compliance with the License.
# You may obtain a copy of the License at
#
#     http://www.apache.org/licenses/LICENSE-2.0
#
# Unless required by applicable law or agreed to in writing, software
# distributed under the License is distributed on an "AS IS" BASIS,
# WITHOUT WARRANTIES OR CONDITIONS OF ANY KIND, either express or implied.
# See the License for the specific language governing permissions and
# limitations under the License.
# ==============================================================================
"""Tests for training_coordinator.py."""

from __future__ import absolute_import
from __future__ import division
from __future__ import print_function

import glob
import os.path
import shutil
import time

from tensorflow.core.framework import graph_pb2
from tensorflow.core.framework import summary_pb2
from tensorflow.core.protobuf import config_pb2
from tensorflow.core.protobuf import meta_graph_pb2
from tensorflow.core.util import event_pb2
from tensorflow.core.util.event_pb2 import SessionLog
from tensorflow.python.framework import constant_op
from tensorflow.python.framework import dtypes
from tensorflow.python.framework import meta_graph
from tensorflow.python.framework import ops
from tensorflow.python.platform import gfile
from tensorflow.python.platform import test
from tensorflow.python.summary import plugin_asset
from tensorflow.python.summary import summary_iterator
from tensorflow.python.summary.writer import writer
from tensorflow.python.summary.writer import writer_cache
from tensorflow.python.util import compat


class SummaryWriterTestCase(test.TestCase):

  def _TestDir(self, test_name):
    test_dir = os.path.join(self.get_temp_dir(), test_name)
    return test_dir

  def _CleanTestDir(self, test_name):
    test_dir = self._TestDir(test_name)
    if os.path.exists(test_dir):
      shutil.rmtree(test_dir)
    return test_dir

  def _EventsReader(self, test_dir):
    event_paths = glob.glob(os.path.join(test_dir, "event*"))
    # If the tests runs multiple times in the same directory we can have
    # more than one matching event file.  We only want to read the last one.
    self.assertTrue(event_paths)
    return summary_iterator.summary_iterator(event_paths[-1])

  def _assertRecent(self, t):
    self.assertTrue(abs(t - time.time()) < 5)

  def _assertEventsWithGraph(self, test_dir, g, has_shapes):
    meta_graph_def = meta_graph.create_meta_graph_def(
        graph_def=g.as_graph_def(add_shapes=has_shapes))

    rr = self._EventsReader(test_dir)

    # The first event should list the file_version.
    ev = next(rr)
    self._assertRecent(ev.wall_time)
    self.assertEquals("brain.Event:2", ev.file_version)

    # The next event should have the graph.
    ev = next(rr)
    self._assertRecent(ev.wall_time)
    self.assertEquals(0, ev.step)
    ev_graph = graph_pb2.GraphDef()
    ev_graph.ParseFromString(ev.graph_def)
    self.assertProtoEquals(g.as_graph_def(add_shapes=has_shapes), ev_graph)

    # The next event should have the metagraph.
    ev = next(rr)
    self._assertRecent(ev.wall_time)
    self.assertEquals(0, ev.step)
    ev_meta_graph = meta_graph_pb2.MetaGraphDef()
    ev_meta_graph.ParseFromString(ev.meta_graph_def)
    self.assertProtoEquals(meta_graph_def, ev_meta_graph)

    # We should be done.
    self.assertRaises(StopIteration, lambda: next(rr))

  def testAddingSummaryGraphAndRunMetadata(self):
    test_dir = self._CleanTestDir("basics")
    sw = writer.FileWriter(test_dir)

    sw.add_session_log(event_pb2.SessionLog(status=SessionLog.START), 1)
    sw.add_summary(
        summary_pb2.Summary(
            value=[summary_pb2.Summary.Value(
                tag="mee", simple_value=10.0)]),
        10)
    sw.add_summary(
        summary_pb2.Summary(
            value=[summary_pb2.Summary.Value(
                tag="boo", simple_value=20.0)]),
        20)
    with ops.Graph().as_default() as g:
      constant_op.constant([0], name="zero")
    sw.add_graph(g, global_step=30)

    run_metadata = config_pb2.RunMetadata()
    device_stats = run_metadata.step_stats.dev_stats.add()
    device_stats.device = "test"
    sw.add_run_metadata(run_metadata, "test run", global_step=40)
    sw.close()
    rr = self._EventsReader(test_dir)

    # The first event should list the file_version.
    ev = next(rr)
    self._assertRecent(ev.wall_time)
    self.assertEquals("brain.Event:2", ev.file_version)

    # The next event should be the START message.
    ev = next(rr)
    self._assertRecent(ev.wall_time)
    self.assertEquals(1, ev.step)
    self.assertEquals(SessionLog.START, ev.session_log.status)

    # The next event should have the value 'mee=10.0'.
    ev = next(rr)
    self._assertRecent(ev.wall_time)
    self.assertEquals(10, ev.step)
    self.assertProtoEquals("""
      value { tag: 'mee' simple_value: 10.0 }
      """, ev.summary)

    # The next event should have the value 'boo=20.0'.
    ev = next(rr)
    self._assertRecent(ev.wall_time)
    self.assertEquals(20, ev.step)
    self.assertProtoEquals("""
      value { tag: 'boo' simple_value: 20.0 }
      """, ev.summary)

    # The next event should have the graph_def.
    ev = next(rr)
    self._assertRecent(ev.wall_time)
    self.assertEquals(30, ev.step)
    ev_graph = graph_pb2.GraphDef()
    ev_graph.ParseFromString(ev.graph_def)
    self.assertProtoEquals(g.as_graph_def(add_shapes=True), ev_graph)

    # The next event should have metadata for the run.
    ev = next(rr)
    self._assertRecent(ev.wall_time)
    self.assertEquals(40, ev.step)
    self.assertEquals("test run", ev.tagged_run_metadata.tag)
    parsed_run_metadata = config_pb2.RunMetadata()
    parsed_run_metadata.ParseFromString(ev.tagged_run_metadata.run_metadata)
    self.assertProtoEquals(run_metadata, parsed_run_metadata)

    # We should be done.
    self.assertRaises(StopIteration, lambda: next(rr))

  def testGraphAsNamed(self):
    test_dir = self._CleanTestDir("basics_named_graph")
    with ops.Graph().as_default() as g:
      constant_op.constant([12], name="douze")
    sw = writer.FileWriter(test_dir, graph=g)
    sw.close()
    self._assertEventsWithGraph(test_dir, g, True)

  def testGraphAsPositional(self):
    test_dir = self._CleanTestDir("basics_positional_graph")
    with ops.Graph().as_default() as g:
      constant_op.constant([12], name="douze")
    sw = writer.FileWriter(test_dir, g)
    sw.close()
    self._assertEventsWithGraph(test_dir, g, True)

  def testGraphDefAsNamed(self):
    test_dir = self._CleanTestDir("basics_named_graph_def")
    with ops.Graph().as_default() as g:
      constant_op.constant([12], name="douze")
    gd = g.as_graph_def()
    sw = writer.FileWriter(test_dir, graph_def=gd)
    sw.close()
    self._assertEventsWithGraph(test_dir, g, False)

  def testGraphDefAsPositional(self):
    test_dir = self._CleanTestDir("basics_positional_graph_def")
    with ops.Graph().as_default() as g:
      constant_op.constant([12], name="douze")
    gd = g.as_graph_def()
    sw = writer.FileWriter(test_dir, gd)
    sw.close()
    self._assertEventsWithGraph(test_dir, g, False)

  def testGraphAndGraphDef(self):
    with self.assertRaises(ValueError):
      test_dir = self._CleanTestDir("basics_graph_and_graph_def")
      with ops.Graph().as_default() as g:
        constant_op.constant([12], name="douze")
      gd = g.as_graph_def()
      sw = writer.FileWriter(test_dir, graph=g, graph_def=gd)
      sw.close()

  def testNeitherGraphNorGraphDef(self):
    with self.assertRaises(TypeError):
      test_dir = self._CleanTestDir("basics_string_instead_of_graph")
      sw = writer.FileWriter(test_dir, "string instead of graph object")
      sw.close()

  def testCloseAndReopen(self):
    test_dir = self._CleanTestDir("close_and_reopen")
    sw = writer.FileWriter(test_dir)
    sw.add_session_log(event_pb2.SessionLog(status=SessionLog.START), 1)
    sw.close()
    # Sleep at least one second to make sure we get a new event file name.
    time.sleep(1.2)
    sw.reopen()
    sw.add_session_log(event_pb2.SessionLog(status=SessionLog.START), 2)
    sw.close()

    # We should now have 2 events files.
    event_paths = sorted(glob.glob(os.path.join(test_dir, "event*")))
    self.assertEquals(2, len(event_paths))

    # Check the first file contents.
    rr = summary_iterator.summary_iterator(event_paths[0])
    # The first event should list the file_version.
    ev = next(rr)
    self._assertRecent(ev.wall_time)
    self.assertEquals("brain.Event:2", ev.file_version)
    # The next event should be the START message.
    ev = next(rr)
    self._assertRecent(ev.wall_time)
    self.assertEquals(1, ev.step)
    self.assertEquals(SessionLog.START, ev.session_log.status)
    # We should be done.
    self.assertRaises(StopIteration, lambda: next(rr))

    # Check the second file contents.
    rr = summary_iterator.summary_iterator(event_paths[1])
    # The first event should list the file_version.
    ev = next(rr)
    self._assertRecent(ev.wall_time)
    self.assertEquals("brain.Event:2", ev.file_version)
    # The next event should be the START message.
    ev = next(rr)
    self._assertRecent(ev.wall_time)
    self.assertEquals(2, ev.step)
    self.assertEquals(SessionLog.START, ev.session_log.status)
    # We should be done.
    self.assertRaises(StopIteration, lambda: next(rr))

  def testNonBlockingClose(self):
    test_dir = self._CleanTestDir("non_blocking_close")
    sw = writer.FileWriter(test_dir)
    # Sleep 1.2 seconds to make sure event queue is empty.
    time.sleep(1.2)
    time_before_close = time.time()
    sw.close()
    self._assertRecent(time_before_close)

  def testWithStatement(self):
    test_dir = self._CleanTestDir("with_statement")
    with writer.FileWriter(test_dir) as sw:
      sw.add_session_log(event_pb2.SessionLog(status=SessionLog.START), 1)
    event_paths = sorted(glob.glob(os.path.join(test_dir, "event*")))
    self.assertEquals(1, len(event_paths))

  # Checks that values returned from session Run() calls are added correctly to
  # summaries.  These are numpy types so we need to check they fit in the
  # protocol buffers correctly.
  def testAddingSummariesFromSessionRunCalls(self):
    test_dir = self._CleanTestDir("global_step")
    sw = writer.FileWriter(test_dir)
    with self.test_session():
      i = constant_op.constant(1, dtype=dtypes.int32, shape=[])
      l = constant_op.constant(2, dtype=dtypes.int64, shape=[])
      # Test the summary can be passed serialized.
      summ = summary_pb2.Summary(
          value=[summary_pb2.Summary.Value(
              tag="i", simple_value=1.0)])
      sw.add_summary(summ.SerializeToString(), i.eval())
      sw.add_summary(
          summary_pb2.Summary(
              value=[summary_pb2.Summary.Value(
                  tag="l", simple_value=2.0)]),
          l.eval())
      sw.close()

    rr = self._EventsReader(test_dir)

    # File_version.
    ev = next(rr)
    self.assertTrue(ev)
    self._assertRecent(ev.wall_time)
    self.assertEquals("brain.Event:2", ev.file_version)

    # Summary passed serialized.
    ev = next(rr)
    self.assertTrue(ev)
    self._assertRecent(ev.wall_time)
    self.assertEquals(1, ev.step)
    self.assertProtoEquals("""
      value { tag: 'i' simple_value: 1.0 }
      """, ev.summary)

    # Summary passed as SummaryObject.
    ev = next(rr)
    self.assertTrue(ev)
    self._assertRecent(ev.wall_time)
    self.assertEquals(2, ev.step)
    self.assertProtoEquals("""
      value { tag: 'l' simple_value: 2.0 }
      """, ev.summary)

    # We should be done.
    self.assertRaises(StopIteration, lambda: next(rr))

  def testPluginMetadataStrippedFromSubsequentEvents(self):
    test_dir = self._CleanTestDir("basics")
    sw = writer.FileWriter(test_dir)

    sw.add_session_log(event_pb2.SessionLog(status=SessionLog.START), 1)

    # We add 2 summaries with the same tags. They both have metadata. The writer
    # should strip the metadata from the second one.
    value = summary_pb2.Summary.Value(tag="foo", simple_value=10.0)
    value.metadata.plugin_data.plugin_name = "bar"
<<<<<<< HEAD
    value.metadata.plugin_data.content = "... content ..."
    sw.add_summary(summary_pb2.Summary(value=[value]), 10)
    value = summary_pb2.Summary.Value(tag="foo", simple_value=10.0)
    value.metadata.plugin_data.plugin_name = "bar"
    value.metadata.plugin_data.content = "... content ..."
=======
    value.metadata.plugin_data.content = compat.as_bytes("... content ...")
    sw.add_summary(summary_pb2.Summary(value=[value]), 10)
    value = summary_pb2.Summary.Value(tag="foo", simple_value=10.0)
    value.metadata.plugin_data.plugin_name = "bar"
    value.metadata.plugin_data.content = compat.as_bytes("... content ...")
>>>>>>> d752244f
    sw.add_summary(summary_pb2.Summary(value=[value]), 10)

    sw.close()
    rr = self._EventsReader(test_dir)

    # The first event should list the file_version.
    ev = next(rr)
    self._assertRecent(ev.wall_time)
    self.assertEquals("brain.Event:2", ev.file_version)

    # The next event should be the START message.
    ev = next(rr)
    self._assertRecent(ev.wall_time)
    self.assertEquals(1, ev.step)
    self.assertEquals(SessionLog.START, ev.session_log.status)

    # This is the first event with tag foo. It should contain SummaryMetadata.
    ev = next(rr)
    self.assertProtoEquals("""
      value {
        tag: "foo"
        simple_value: 10.0
        metadata {
          plugin_data {
            plugin_name: "bar"
            content: "... content ..."
          }
        }
      }
      """, ev.summary)

    # This is the second event with tag foo. It should lack SummaryMetadata
    # because the file writer should have stripped it.
    ev = next(rr)
    self.assertProtoEquals("""
      value {
        tag: "foo"
        simple_value: 10.0
      }
      """, ev.summary)

    # We should be done.
    self.assertRaises(StopIteration, lambda: next(rr))

  def testFileWriterWithSuffix(self):
    test_dir = self._CleanTestDir("test_suffix")
    sw = writer.FileWriter(test_dir, filename_suffix="_test_suffix")
    for _ in range(10):
      sw.add_summary(
          summary_pb2.Summary(value=[
              summary_pb2.Summary.Value(tag="float_ten", simple_value=10.0)
          ]),
          10)
      sw.close()
      sw.reopen()
    sw.close()
    event_filenames = glob.glob(os.path.join(test_dir, "event*"))
    for filename in event_filenames:
      self.assertTrue(filename.endswith("_test_suffix"))


class SummaryWriterCacheTest(test.TestCase):
  """SummaryWriterCache tests."""

  def _test_dir(self, test_name):
    """Create an empty dir to use for tests.

    Args:
      test_name: Name of the test.

    Returns:
      Absolute path to the test directory.
    """
    test_dir = os.path.join(self.get_temp_dir(), test_name)
    if os.path.isdir(test_dir):
      for f in glob.glob("%s/*" % test_dir):
        os.remove(f)
    else:
      os.makedirs(test_dir)
    return test_dir

  def test_cache(self):
    with ops.Graph().as_default():
      dir1 = self._test_dir("test_cache_1")
      dir2 = self._test_dir("test_cache_2")
      sw1 = writer_cache.FileWriterCache.get(dir1)
      sw2 = writer_cache.FileWriterCache.get(dir2)
      sw3 = writer_cache.FileWriterCache.get(dir1)
      self.assertEqual(sw1, sw3)
      self.assertFalse(sw1 == sw2)
      sw1.close()
      sw2.close()
      events1 = glob.glob(os.path.join(dir1, "event*"))
      self.assertTrue(events1)
      events2 = glob.glob(os.path.join(dir2, "event*"))
      self.assertTrue(events2)
      events3 = glob.glob(os.path.join("nowriter", "event*"))
      self.assertFalse(events3)

  def test_clear(self):
    with ops.Graph().as_default():
      dir1 = self._test_dir("test_clear")
      sw1 = writer_cache.FileWriterCache.get(dir1)
      writer_cache.FileWriterCache.clear()
      sw2 = writer_cache.FileWriterCache.get(dir1)
      self.assertFalse(sw1 == sw2)


class ExamplePluginAsset(plugin_asset.PluginAsset):
  plugin_name = "example"

  def assets(self):
    return {"foo.txt": "foo!", "bar.txt": "bar!"}


class PluginAssetsTest(test.TestCase):

  def testPluginAssetSerialized(self):
    with ops.Graph().as_default() as g:
      plugin_asset.get_plugin_asset(ExamplePluginAsset)

      logdir = self.get_temp_dir()
      fw = writer.FileWriter(logdir)
      fw.add_graph(g)
    plugin_dir = os.path.join(logdir, writer._PLUGINS_DIR, "example")

    with gfile.Open(os.path.join(plugin_dir, "foo.txt"), "r") as f:
      content = f.read()
    self.assertEqual(content, "foo!")

    with gfile.Open(os.path.join(plugin_dir, "bar.txt"), "r") as f:
      content = f.read()
    self.assertEqual(content, "bar!")


if __name__ == "__main__":
  test.main()<|MERGE_RESOLUTION|>--- conflicted
+++ resolved
@@ -335,19 +335,11 @@
     # should strip the metadata from the second one.
     value = summary_pb2.Summary.Value(tag="foo", simple_value=10.0)
     value.metadata.plugin_data.plugin_name = "bar"
-<<<<<<< HEAD
-    value.metadata.plugin_data.content = "... content ..."
-    sw.add_summary(summary_pb2.Summary(value=[value]), 10)
-    value = summary_pb2.Summary.Value(tag="foo", simple_value=10.0)
-    value.metadata.plugin_data.plugin_name = "bar"
-    value.metadata.plugin_data.content = "... content ..."
-=======
     value.metadata.plugin_data.content = compat.as_bytes("... content ...")
     sw.add_summary(summary_pb2.Summary(value=[value]), 10)
     value = summary_pb2.Summary.Value(tag="foo", simple_value=10.0)
     value.metadata.plugin_data.plugin_name = "bar"
     value.metadata.plugin_data.content = compat.as_bytes("... content ...")
->>>>>>> d752244f
     sw.add_summary(summary_pb2.Summary(value=[value]), 10)
 
     sw.close()
